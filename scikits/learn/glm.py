--- conflicted
+++ resolved
@@ -12,13 +12,9 @@
 
 import warnings
 
-<<<<<<< HEAD
 from multiprocessing import Pool
 from multiprocessing import cpu_count
-
-=======
 from math import log10
->>>>>>> da9edc52
 import numpy as np
 import scipy.linalg 
 import scipy.sparse as sp # needed by LeastAngleRegression
